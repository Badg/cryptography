--- conflicted
+++ resolved
@@ -37,39 +37,6 @@
     """
     OpenSSL API binding interfaces.
     """
-<<<<<<< HEAD
-    _module_prefix = "cryptography.hazmat.backends.openssl."
-    _modules = [
-        "asn1",
-        "bignum",
-        "bio",
-        "conf",
-        "crypto",
-        "dh",
-        "dsa",
-        "engine",
-        "err",
-        "evp",
-        "hmac",
-        "nid",
-        "objects",
-        "opensslv",
-        "pem",
-        "pkcs7",
-        "pkcs12",
-        "rand",
-        "rsa",
-        "ssl",
-        "osrand_engine",
-        "x509",
-        "x509name",
-        "x509v3",
-    ]
-
-    ffi = None
-    lib = None
-=======
->>>>>>> fa3d5aac
 
     def __init__(self):
         self._binding = Binding()
@@ -82,74 +49,6 @@
         self._cipher_registry = {}
         self._register_default_ciphers()
         self.register_osrandom_engine()
-
-<<<<<<< HEAD
-    @classmethod
-    def _ensure_ffi_initialized(cls):
-        if cls.ffi is not None and cls.lib is not None:
-            return
-
-        ffi = cffi.FFI()
-        includes = []
-        functions = []
-        macros = []
-        customizations = []
-        for name in cls._modules:
-            module_name = cls._module_prefix + name
-            __import__(module_name)
-            module = sys.modules[module_name]
-
-            ffi.cdef(module.TYPES)
-
-            macros.append(module.MACROS)
-            functions.append(module.FUNCTIONS)
-            includes.append(module.INCLUDES)
-            customizations.append(module.CUSTOMIZATIONS)
-
-        # loop over the functions & macros after declaring all the types
-        # so we can set interdependent types in different files and still
-        # have them all defined before we parse the funcs & macros
-        for func in functions:
-            ffi.cdef(func)
-        for macro in macros:
-            ffi.cdef(macro)
-
-        # We include functions here so that if we got any of their definitions
-        # wrong, the underlying C compiler will explode. In C you are allowed
-        # to re-declare a function if it has the same signature. That is:
-        #   int foo(int);
-        #   int foo(int);
-        # is legal, but the following will fail to compile:
-        #   int foo(int);
-        #   int foo(short);
-
-        lib = ffi.verify(
-            source="\n".join(
-                [_OSX_PRE_INCLUDE] +
-                includes +
-                [_OSX_POST_INCLUDE] +
-                functions +
-                customizations
-            ),
-            libraries=["crypto", "ssl"],
-        )
-
-        for name in cls._modules:
-            module_name = cls._module_prefix + name
-            module = sys.modules[module_name]
-            for condition, names in module.CONDITIONAL_NAMES.items():
-                if not getattr(lib, condition):
-                    for name in names:
-                        delattr(lib, name)
-
-        cls.ffi = ffi
-        cls.lib = lib
-        cls.lib.OpenSSL_add_all_algorithms()
-        cls.lib.SSL_load_error_strings()
-
-        # Add the osrandom engine to the engine list
-        res = cls.lib.Cryptography_add_osrandom_engine()
-        assert res == 1
 
     def unregister_osrandom_engine(self):
         e = self.lib.ENGINE_get_default_RAND()
@@ -191,8 +90,6 @@
         # this resets the RNG to use the new engine
         self.lib.RAND_cleanup()
 
-=======
->>>>>>> fa3d5aac
     def openssl_version_text(self):
         """
         Friendly string name of linked OpenSSL.
